from __future__ import print_function
#***************************************************************************
#*                                                                         *
#*   Copyright (c) 2017 Yorik van Havre <yorik@uncreated.net>              *
#*                                                                         *
#*   This program is free software; you can redistribute it and/or modify  *
#*   it under the terms of the GNU Lesser General Public License (LGPL)    *
#*   as published by the Free Software Foundation; either version 2 of     *
#*   the License, or (at your option) any later version.                   *
#*   for detail see the LICENCE text file.                                 *
#*                                                                         *
#*   This program is distributed in the hope that it will be useful,       *
#*   but WITHOUT ANY WARRANTY; without even the implied warranty of        *
#*   MERCHANTABILITY or FITNESS FOR A PARTICULAR PURPOSE.  See the         *
#*   GNU Library General Public License for more details.                  *
#*                                                                         *
#*   You should have received a copy of the GNU Library General Public     *
#*   License along with this program; if not, write to the Free Software   *
#*   Foundation, Inc., 59 Temple Place, Suite 330, Boston, MA  02111-1307  *
#*   USA                                                                   *
#*                                                                         *
#***************************************************************************

# Appleseed renderer for FreeCAD

# This file can also be used as a template to add more rendering engines.
# You will need to make sure your file is named with a same name (case sensitive)
# That you will use everywhere to describe your renderer, ex: Appleseed or Povray


# A render engine module must contain the following functions:
#
#    writeCamera(por,rot,up,target): returns a string containing an openInventor camera string in renderer format
#    writeObject(view,mesh,color,alpha): returns a string containing a RaytracingView object in renderer format
#    render(project,prefix,external,output,width,height): renders the given project, external means
#                                                         if the user wishes to open the render file
#                                                         in an external application/editor or not. If this
#                                                         is not supported by your renderer, you can simply
#                                                         ignore it
#
# Additionally, you might need/want to add:
#
#    Preference page items, that can be used in your functions below
#    An icon under the name Renderer.svg (where Renderer is the name of your Renderer


# NOTE: The coordinate system in appleseed uses a different coordinate system.
# Y and Z are switched and Z is inverted

import tempfile
import FreeCAD
import os
import math
import re


def writeCamera(pos,rot,up,target):

    # this is where you create a piece of text in the format of
    # your renderer, that represents the camera.

    target = str(target.x)+" "+str(target.z)+" "+str(-target.y)
    up = str(up.x)+" "+str(up.z)+" "+str(-up.y)
    pos = str(pos.x)+" "+str(pos.z)+" "+str(-pos.y)

    cam = """
        <camera name="camera" model="thinlens_camera">
            <parameter name="film_width" value="0.032" />
            <parameter name="aspect_ratio" value="1.7" />
            <parameter name="horizontal_fov" value="80" />
            <parameter name="shutter_open_time" value="0" />
            <parameter name="shutter_close_time" value="1" />
            <transform>
                <look_at origin="%s" target="%s" up="%s" />
            </transform>
        </camera>""" % (pos, target, up)

    return cam


def writeObject(viewobj,mesh,color,alpha):

    # This is where you write your object/view in the format of your
    # renderer. "obj" is the real 3D object handled by this project, not
    # the project itself. This is your only opportunity
    # to write all the data needed by your object (geometry, materials, etc)
    # so make sure you include everything that is needed

    objname = viewobj.Name
    colorname = objname + "_color"
    bsdfname = objname + "_bsdf"
    matname = objname + "_mat"

    # format color and alpha

    color = str(color[0])+" "+str(color[1])+" "+str(color[2])
    alpha = str(alpha)

    # write the mesh as an obj tempfile
<<<<<<< HEAD

    fd, meshfile = tempfile.mkstemp(suffix=".obj", prefix="_")
    os.close(fd)
=======
    meshfile = tempfile.mkstemp(suffix=".obj", prefix="_")[1]
>>>>>>> 5f342c8b
    objfile = os.path.splitext(os.path.basename(meshfile))[0]
    import math
    tmpmesh = mesh.copy()
    tmpmesh.rotate(-math.pi/2,0,0)
    tmpmesh.write(meshfile)

    # fix for missing object name in obj file (mandatory in Appleseed)
    f = open(meshfile, "r")
    contents = f.readlines()
    f.close()
    n = []
    found = False
    for l in contents:
        if (not found) and l.startswith("f "):
            found = True
            n.append("o "+objname+"\n")
        n.append(l)
    f = open(meshfile, "w")
    contents = "".join(n)
    f.write(contents)
    f.close()

    objdef = """
            <color name="%s">
                <parameter name="color_space" value="linear_rgb" />
                <parameter name="multiplier" value="1.0" />
                <parameter name="wavelength_range" value="400.0 700.0" />
                <values>
                    %s
                </values>
                <alpha>
                    %s
                </alpha>
            </color>
            <bsdf name="%s" model="lambertian_brdf">
                <parameter name="reflectance" value="%s" />
            </bsdf>
            <material name="%s" model="generic_material">
                <parameter name="bsdf" value="%s" />
                <parameter name="bump_amplitude" value="1.0" />
                <parameter name="bump_offset" value="2.0" />
                <parameter name="displacement_method" value="bump" />
                <parameter name="normal_map_up" value="z" />
                <parameter name="shade_alpha_cutouts" value="false" />
            </material>
            <object name="%s" model="mesh_object">
                <parameter name="filename" value="%s" />
            </object>
            <object_instance name="%s.instance" object="%s">
                <assign_material slot="default" side="front" material="%s" />
                <assign_material slot="default" side="back" material="%s" />
            </object_instance>""" % (colorname, color, alpha,
                                    bsdfname, colorname,
                                    matname, bsdfname,
                                    objfile, meshfile,
                                    objfile+"."+objname,
                                    objfile+"."+objname,
                                    matname, matname)

    return objdef


def render(project,prefix,external,output,width,height):

    # here you trigger a render by firing the renderer
    # executable and passing it the needed arguments, and
    # the file it needs to render

    # change image size in template
    f = open(project.PageResult,"r")
    t = f.read()
    f.close()
    res = re.findall("<parameter name=\"resolution.*?\/>",t)
    if res:
        t = t.replace(res[0],"<parameter name=\"resolution\" value=\""+str(width)+" "+str(height)+"\" />")
        fd, fp = tempfile.mkstemp(prefix=project.Name,suffix=os.path.splitext(project.Template)[-1])
        os.close(fd)
        f = open(fp,"w")
        f.write(t)
        f.close()
        project.PageResult = fp
        os.remove(fp)
        FreeCAD.ActiveDocument.recompute()

    p = FreeCAD.ParamGet("User parameter:BaseApp/Preferences/Mod/Render")
    if external:
        rpath = p.GetString("AppleseedStudioPath","")
        args = ""
    else:
        rpath = p.GetString("AppleseedCliPath","")
        args = p.GetString("AppleseedParameters","")
        if args:
            args += " "
        args += "--output "+output
    if not rpath:
        FreeCAD.Console.PrintError("Unable to locate renderer executable. Please set the correct path in Edit -> Preferences -> Render")
        return
    if args:
        args += " "
    os.system(prefix+rpath+" "+args+project.PageResult)
    return

<|MERGE_RESOLUTION|>--- conflicted
+++ resolved
@@ -97,13 +97,9 @@
     alpha = str(alpha)
 
     # write the mesh as an obj tempfile
-<<<<<<< HEAD
 
     fd, meshfile = tempfile.mkstemp(suffix=".obj", prefix="_")
     os.close(fd)
-=======
-    meshfile = tempfile.mkstemp(suffix=".obj", prefix="_")[1]
->>>>>>> 5f342c8b
     objfile = os.path.splitext(os.path.basename(meshfile))[0]
     import math
     tmpmesh = mesh.copy()
